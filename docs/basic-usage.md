---
hide:
  - navigation
---

### *API*

The package follows `scikit-learn` API, with a minor adaptation to work with time and event data (`y` as a `numpy` structured array of times and events). `.predict()` returns a dataframe where each column is a time window and values represent the probability of survival before or exactly at the time window.

``` python
# importing dataset from pycox package
from pycox.datasets import metabric

# importing model and utils from xgbse
from xgbse import XGBSEKaplanNeighbors
from xgbse.converters import convert_to_structured

# getting data
df = metabric.read_df()

# splitting to X, y format
X = df.drop(['duration', 'event'], axis=1)
y = convert_to_structured(df['duration'], df['event'])

# fitting xgbse model
xgbse_model = XGBSEKaplanNeighbors(n_neighbors=50)
xgbse_model.fit(X, y)

# predicting
event_probs = xgbse_model.predict(X)
event_probs.head()
```

index | 15 | 30 | 45 | 60 | 75 | 90 | 105 | 120 | 135 | 150 | 165 | 180 | 195 | 210 | 225 | 240 | 255 | 270 | 285
---- | ---- | ---- | ---- | ---- | ---- | ---- | ---- | ---- | ---- | ---- | ---- | ---- | ---- | ---- | ---- | ---- | ---- | ---- | ----
0 | 0.98 | 0.87 | 0.81 | 0.74 | 0.71 | 0.66 | 0.53 | 0.47 | 0.42 | 0.4 | 0.3 | 0.25 | 0.21 | 0.16 | 0.12 | 0.098 | 0.085 | 0.062 | 0.054
1 | 0.99 | 0.89 | 0.79 | 0.7 | 0.64 | 0.58 | 0.53 | 0.46 | 0.42 | 0.39 | 0.33 | 0.31 | 0.3 | 0.24 | 0.21 | 0.18 | 0.16 | 0.11 | 0.095
2 | 0.94 | 0.78 | 0.63 | 0.57 | 0.54 | 0.49 | 0.44 | 0.37 | 0.34 | 0.32 | 0.26 | 0.23 | 0.21 | 0.16 | 0.13 | 0.11 | 0.098 | 0.072 | 0.062
3 | 0.99 | 0.95 | 0.93 | 0.88 | 0.84 | 0.81 | 0.73 | 0.67 | 0.57 | 0.52 | 0.45 | 0.37 | 0.33 | 0.28 | 0.23 | 0.19 | 0.16 | 0.12 | 0.1
4 | 0.98 | 0.92 | 0.82 | 0.77 | 0.72 | 0.68 | 0.63 | 0.6 | 0.57 | 0.55 | 0.51 | 0.48 | 0.45 | 0.42 | 0.38 | 0.33 | 0.3 | 0.22 | 0.2

You can also get interval predictions (probability of failing exactly at each time window) using `return_interval_probs`:

```python
# point predictions
interval_probs = xgbse_model.predict(X_valid, return_interval_probs=True)
interval_probs.head()
```

index | 15 | 30 | 45 | 60 | 75 | 90 | 105 | 120 | 135 | 150 | 165 | 180 | 195 | 210 | 225 | 240 | 255 | 270 | 285
---- | ---- | ---- | ---- | ---- | ---- | ---- | ---- | ---- | ---- | ---- | ---- | ---- | ---- | ---- | ---- | ---- | ---- | ---- | ----
0 | 0.024 | 0.1 | 0.058 | 0.07 | 0.034 | 0.05 | 0.12 | 0.061 | 0.049 | 0.026 | 0.096 | 0.049 | 0.039 | 0.056 | 0.04 | 0.02 | 0.013 | 0.023 | 0.0078
1 | 0.014 | 0.097 | 0.098 | 0.093 | 0.052 | 0.065 | 0.054 | 0.068 | 0.034 | 0.038 | 0.053 | 0.019 | 0.018 | 0.052 | 0.038 | 0.027 | 0.018 | 0.05 | 0.015
2 | 0.06 | 0.16 | 0.15 | 0.054 | 0.033 | 0.053 | 0.046 | 0.073 | 0.032 | 0.014 | 0.06 | 0.03 | 0.017 | 0.055 | 0.031 | 0.016 | 0.014 | 0.027 | 0.0097
3 | 0.011 | 0.034 | 0.021 | 0.053 | 0.038 | 0.038 | 0.08 | 0.052 | 0.1 | 0.049 | 0.075 | 0.079 | 0.037 | 0.052 | 0.053 | 0.041 | 0.026 | 0.04 | 0.017
4 | 0.016 | 0.067 | 0.099 | 0.046 | 0.05 | 0.042 | 0.051 | 0.028 | 0.03 | 0.018 | 0.048 | 0.022 | 0.029 | 0.038 | 0.035 | 0.047 | 0.031 | 0.08 | 0.027


### *Survival curves and confidence intervals*

`XBGSEKaplanTree` and `XBGSEKaplanNeighbors` support estimation of survival curves and confidence intervals via the Exponential Greenwood formula out-of-the-box via the `return_ci` argument:

```python
# fitting xgbse model
xgbse_model = XGBSEKaplanNeighbors(n_neighbors=50)
xgbse_model.fit(X_train, y_train, time_bins=TIME_BINS)

# predicting
mean, upper_ci, lower_ci = xgbse_model.predict(X_valid, return_ci=True)

# plotting CIs
plot_ci(mean, upper_ci, lower_ci)
```

<img src="img/usage_ci_1.png">

`XGBSEDebiasedBCE` does not support estimation of confidence intervals out-of-the-box, but we provide the `XGBSEBootstrapEstimator` to get non-parametric confidence intervals. As the stacked logistic regressions are trained with more samples (in comparison to neighbor-sets in `XGBSEKaplanNeighbors`), confidence intervals are more concentrated:

```python
# base model as BCE
base_model = XGBSEDebiasedBCE(PARAMS_XGB_AFT, PARAMS_LR)

# bootstrap meta estimator
bootstrap_estimator = XGBSEBootstrapEstimator(base_model, n_estimators=20)

# fitting the meta estimator
bootstrap_estimator.fit(
    X_train,
    y_train,
    validation_data=(X_valid, y_valid),
    early_stopping_rounds=10,
    time_bins=TIME_BINS,
)

# predicting
mean, upper_ci, lower_ci = bootstrap_estimator.predict(X_valid, return_ci=True)

# plotting CIs
plot_ci(mean, upper_ci, lower_ci)
```

<img src="img/usage_ci_2.png">

The bootstrap abstraction can be used for `XBGSEKaplanTree` and `XBGSEKaplanNeighbors` as well, however, the confidence interval will be estimated via bootstrap only (not Exponential Greenwood formula):

```python
# base model
base_model = XGBSEKaplanTree(PARAMS_TREE)

# bootstrap meta estimator
bootstrap_estimator = XGBSEBootstrapEstimator(base_model, n_estimators=100)

# fitting the meta estimator
bootstrap_estimator.fit(
    X_train,
    y_train,
    time_bins=TIME_BINS,
)

# predicting
mean, upper_ci, lower_ci = bootstrap_estimator.predict(X_valid, return_ci=True)

# plotting CIs
plot_ci(mean, upper_ci, lower_ci)
```

<img src="img/usage_ci_3.png">

With a sufficiently large `n_estimators`, interval width shouldn't be much different, with the added benefit of model stability and improved accuracy. Addittionaly, `XGBSEBootstrapEstimator` allows building confidence intervals for interval probabilities (which is not supported for Exponential Greenwood):

```python
# predicting
mean, upper_ci, lower_ci = bootstrap_estimator.predict(
    X_valid,
    return_ci=True,
    return_interval_probs=True
)

# plotting CIs
plot_ci(mean, upper_ci, lower_ci)
```

<img src="img/usage_ci_6.png">

The parameter `ci_width` controls the width of the confidence interval. For `XGBSEKaplanTree` it should be passed at `.fit()`, as KM curves are pre-calculated for each leaf at fit time to avoid storing training data.

```python
# fitting xgbse model
xgbse_model = XGBSEKaplanTree(PARAMS_TREE)
xgbse_model.fit(X_train, y_train, time_bins=TIME_BINS, ci_width=0.99)

# predicting
mean, upper_ci, lower_ci = xgbse_model.predict(X_valid, return_ci=True)

# plotting CIs
plot_ci(mean, upper_ci, lower_ci)
```

<img src="img/usage_ci_4.png">

For other models (`XGBSEKaplanNeighbors` and `XGBSEBootstrapEstimator`) it should be passed at `.predict()`.

```python
# base model
model = XGBSEKaplanNeighbors(PARAMS_XGB_AFT, N_NEIGHBORS)

# fitting the meta estimator
model.fit(
    X_train, y_train,
    validation_data = (X_valid, y_valid),
    early_stopping_rounds=10,
    time_bins=TIME_BINS
)

# predicting
mean, upper_ci, lower_ci = model.predict(X_valid, return_ci=True, ci_width=0.99)

# plotting CIs
plot_ci(mean, upper_ci, lower_ci)
```

<img src="img/usage_ci_5.png">

### *Early stopping*

A simple interface to `xgboost` early stopping is provided.

```python
# splitting between train, and validation
(X_train, X_valid,
 y_train, y_valid) = \
train_test_split(X, y, test_size=0.2, random_state=42)

# fitting with early stopping
xgb_model = XGBSEDebiasedBCE()
xgb_model.fit(
    X_train,
    y_train,
    validation_data=(X_valid, y_valid),
    early_stopping_rounds=10,
    verbose_eval=50
)
```

```
[0]	validation-aft-nloglik:16.86713
Will train until validation-aft-nloglik hasn't improved in 10 rounds.
[50]	validation-aft-nloglik:3.64540
[100]	validation-aft-nloglik:3.53679
[150]	validation-aft-nloglik:3.53207
Stopping. Best iteration:
[174]	validation-aft-nloglik:3.53004
```

### *Explainability through prototypes*

`xgbse` also provides explainability through prototypes, searching the embedding for neighbors. The idea is to explain model predictions with real samples, providing solid ground to justify them (see [8]). The method `.get_neighbors()` searches for the `n_neighbors` nearest neighbors in `index_data` for each sample in `query_data`:

```python
neighbors = xgb_model.get_neighbors(
    query_data=X_valid,
    index_data=X_train,
    n_neighbors=10
)
neighbors.head(5)
```

index | neighbor_1 | neighbor_2 | neighbor_3 | neighbor_4 | neighbor_5 | neighbor_6 | neighbor_7 | neighbor_8 | neighbor_9 | neighbor_10
---- | ---- | ---- | ---- | ---- | ---- | ---- | ---- | ---- | ---- | ----
1225 | 1151 | 1513 | 1200 | 146 | 215 | 452 | 1284 | 1127 | 1895 | 257
111 | 1897 | 1090 | 1743 | 1224 | 892 | 1695 | 1624 | 1546 | 1418 | 4
554 | 9 | 627 | 1257 | 1460 | 1031 | 1575 | 1557 | 440 | 1236 | 858
526 | 726 | 1042 | 177 | 1640 | 242 | 1529 | 234 | 1800 | 399 | 1431
1313 | 205 | 1738 | 599 | 954 | 1694 | 1715 | 1651 | 828 | 541 | 992

This way, we can inspect neighbors of a given sample to try to explain predictions. For instance, we can choose a `reference` and check that its neighbors actually are very similar as a sanity check:

```python
i = 0

reference = X_valid.iloc[i]
reference.name = 'reference'
train_neighs = X_train.loc[neighbors.iloc[i]]

pd.concat([reference.to_frame().T, train_neighs])
```

index | x0 | x1 | x2 | x3 | x4 | x5 | x6 | x7 | x8
---- | ---- | ---- | ---- | ---- | ---- | ---- | ---- | ---- | ----
reference | 5.7 | 5.7 | 11 | 5.6 | 1 | 1 | 0 | 1 | 86
1151 | 5.8 | 5.9 | 11 | 5.5 | 1 | 1 | 0 | 1 | 82
1513 | 5.5 | 5.5 | 11 | 5.6 | 1 | 1 | 0 | 1 | 79
1200 | 5.7 | 6 | 11 | 5.6 | 1 | 1 | 0 | 1 | 76
146 | 5.9 | 5.9 | 11 | 5.5 | 0 | 1 | 0 | 1 | 75
215 | 5.8 | 5.5 | 11 | 5.4 | 1 | 1 | 0 | 1 | 78
452 | 5.7 | 5.7 | 12 | 5.5 | 0 | 0 | 0 | 1 | 76
1284 | 5.6 | 6.2 | 11 | 5.6 | 1 | 0 | 0 | 1 | 79
1127 | 5.5 | 5.1 | 11 | 5.5 | 1 | 1 | 0 | 1 | 86
1895 | 5.5 | 5.4 | 10 | 5.5 | 1 | 1 | 0 | 1 | 85
257 | 5.7 | 6 | 9.6 | 5.6 | 1 | 1 | 0 | 1 | 76

We also can compare the Kaplan-Meier curve estimated from the neighbors to the actual model prediction, checking that it is inside the confidence interval:

```python
from xgbse.non_parametric import calculate_kaplan_vectorized

mean, high, low = calculate_kaplan_vectorized(
    np.array([y['c2'][neighbors.iloc[i]]]),
    np.array([y['c1'][neighbors.iloc[i]]]),
    TIME_BINS
)

model_surv = xgb_model.predict(X_valid)

plt.figure(figsize=(12,4), dpi=120)
plt.plot(model_surv.columns, model_surv.iloc[i])
plt.plot(mean.columns, mean.iloc[0])
plt.fill_between(mean.columns, low.iloc[0], high.iloc[0], alpha=0.1, color='red')
```

<img src="img/usage_prototype_kaplan.png">

Specifically, for `XBGSEKaplanNeighbors` prototype predictions and model predictions should match exactly if `n_neighbors` is the same and `query_data` is equal to the training data.


### *Metrics*

We made our own metrics submodule to make the lib self-contained. `xgbse.metrics` implements C-index, Brier Score and D-Calibration from [9], including adaptations to deal with censoring:

```python
# training model
xgbse_model = XGBSEKaplanNeighbors(PARAMS_XGB_AFT, n_neighbors=30)

xgbse_model.fit(
    X_train, y_train,
    validation_data = (X_valid, y_valid),
    early_stopping_rounds=10,
    time_bins=TIME_BINS
)

# predicting
preds = xgbse_model.predict(X_valid)

# importing metrics
from xgbse.metrics import (
    concordance_index,
    approx_brier_score,
    dist_calibration_score
)

# running metrics
print(f'C-index: {concordance_index(y_valid, preds)}')
print(f'Avg. Brier Score: {approx_brier_score(y_valid, preds)}')
print(f"""D-Calibration: {dist_calibration_score(y_valid, preds) > 0.05}""")
```

```
C-index: 0.6495863029409356
Avg. Brier Score: 0.1704190044350422
D-Calibration: True
```
As metrics follow the `score_func(y, y_pred, **kwargs)` pattern, we can use the sklearn model selection module easily:

```python
from sklearn.model_selection import cross_val_score
from sklearn.metrics import make_scorer

xgbse_model = XGBSEKaplanTree(PARAMS_TREE)
results = cross_val_score(xgbse_model, X, y, scoring=make_scorer(approx_brier_score))
results
```
```
array([0.17432953, 0.15907712, 0.13783666, 0.16770409, 0.16792016])
```

### *Citing `xgbse`*

To cite this repository:

```
@software{xgbse2020github,
  author = {Davi Vieira and Gabriel Gimenez and Guilherme Marmerola and Vitor Estima},
  title = {XGBoost Survival Embeddings: improving statistical properties of XGBoost survival analysis implementation},
  url = {http://github.com/loft-br/xgboost-survival-embeddings},
  version = {0.2.0},
  year = {2020},
}
```


### *References*

[1] X. He, J. Pan, O. Jin, T. Xu, B. Liu, T. Xu, Y. Shi, A. Atallah, R. Herbrich, S. Bowers, and J. Q. Candela. [Practical Lessons from Predicting Clicks on Ads at Facebook](https://research.fb.com/wp-content/uploads/2016/11/practical-lessons-from-predicting-clicks-on-ads-at-facebook.pdf) (2014). In Proceedings of the Eighth International Workshop on Data Mining for Online Advertising (ADKDD’14).

[2] [Feature transformations with ensembles of trees](https://scikit-learn.org/stable/auto_examples/ensemble/plot_feature_transformation.html). Scikit-learn documentation at <https://scikit-learn.org/>.

[3] G. Marmerola. [Calibration of probabilities for tree-based models](https://gdmarmerola.github.io/probability-calibration/). Personal Blog at <https://gdmarmerola.github.io/>.

[4] G. Marmerola. [Supervised dimensionality reduction and clustering at scale with RFs with UMAP](https://gdmarmerola.github.io/umap-supervised-embeddings/). Personal Blog at <https://gdmarmerola.github.io/>.

[5] C. Yu, R. Greiner, H. Lin, V. Baracos. [Learning Patient-Specific Cancer Survival Distributions as a Sequence of Dependent Regressors](http://www.cs.cornell.edu/~cnyu/papers/nips11_survival.pdf). Advances in Neural Information Processing Systems 24 (NIPS 2011).

[6] H. Kvamme, Ø. Borgan. [The Brier Score under Administrative Censoring: Problems and Solutions](https://arxiv.org/pdf/1912.08581.pdf). arXiv preprint arXiv:1912.08581.

[7] S. Sawyer. [The Greenwood and Exponential Greenwood Confidence Intervals in Survival Analysis](https://www.math.wustl.edu/~sawyer/handouts/greenwood.pdf). Handout on Washington University in St. Louis website.

[8] H. Kvamme, Ø. Borgan, and I. Scheel. [Time-to-event prediction with neural networks and Cox regression](https://jmlr.org/papers/v20/18-424.html). Journal of Machine Learning Research, 20(129):1–30, 2019.

<<<<<<< HEAD
```
@software{xgbse2020github,
  author = {Davi Vieira and Gabriel Gimenez and Guilherme Marmerola and Vitor Estima},
  title = {XGBoost Survival Embeddings: improving statistical properties of XGBoost survival analysis implementation},
  url = {http://github.com/loft-br/xgboost-survival-embeddings},
  version = {0.2.1},
  year = {2021},
}
```
=======
[9] H. Haider, B. Hoehn, S. Davis, R. Greiner. [Effective Ways to Build and Evaluate Individual Survival Distributions](https://arxiv.org/pdf/1811.11347.pdf). Journal of Machine Learning Research 21 (2020) 1–63.
>>>>>>> 5a947eea
<|MERGE_RESOLUTION|>--- conflicted
+++ resolved
@@ -366,16 +366,4 @@
 
 [8] H. Kvamme, Ø. Borgan, and I. Scheel. [Time-to-event prediction with neural networks and Cox regression](https://jmlr.org/papers/v20/18-424.html). Journal of Machine Learning Research, 20(129):1–30, 2019.
 
-<<<<<<< HEAD
-```
-@software{xgbse2020github,
-  author = {Davi Vieira and Gabriel Gimenez and Guilherme Marmerola and Vitor Estima},
-  title = {XGBoost Survival Embeddings: improving statistical properties of XGBoost survival analysis implementation},
-  url = {http://github.com/loft-br/xgboost-survival-embeddings},
-  version = {0.2.1},
-  year = {2021},
-}
-```
-=======
-[9] H. Haider, B. Hoehn, S. Davis, R. Greiner. [Effective Ways to Build and Evaluate Individual Survival Distributions](https://arxiv.org/pdf/1811.11347.pdf). Journal of Machine Learning Research 21 (2020) 1–63.
->>>>>>> 5a947eea
+[9] H. Haider, B. Hoehn, S. Davis, R. Greiner. [Effective Ways to Build and Evaluate Individual Survival Distributions](https://arxiv.org/pdf/1811.11347.pdf). Journal of Machine Learning Research 21 (2020) 1–63.